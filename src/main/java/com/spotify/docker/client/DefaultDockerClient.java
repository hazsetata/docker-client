/*
 * Copyright (c) 2014 Spotify AB.
 * Copyright (c) 2014 Oleg Poleshuk.
 * Copyright (c) 2014 CyDesign Ltd.
 *
 * Licensed under the Apache License, Version 2.0 (the "License");
 * you may not use this file except in compliance with the License.
 * You may obtain a copy of the License at
 *
 *   http://www.apache.org/licenses/LICENSE-2.0
 *
 * Unless required by applicable law or agreed to in writing,
 * software distributed under the License is distributed on an
 * "AS IS" BASIS, WITHOUT WARRANTIES OR CONDITIONS OF ANY
 * KIND, either express or implied.  See the License for the
 * specific language governing permissions and limitations
 * under the License.
 */

package com.spotify.docker.client;

<<<<<<< HEAD
=======
import com.google.common.base.Optional;
import com.google.common.base.Preconditions;
import com.google.common.io.CharStreams;
import com.google.common.net.HostAndPort;
>>>>>>> a7081a63
import com.fasterxml.jackson.core.JsonGenerator;
import com.fasterxml.jackson.core.JsonProcessingException;
import com.fasterxml.jackson.databind.JsonNode;
import com.fasterxml.jackson.databind.node.JsonNodeFactory;
import com.google.common.base.Optional;
import com.google.common.io.CharStreams;
import com.google.common.net.HostAndPort;
import com.spotify.docker.client.messages.AuthConfig;
import com.spotify.docker.client.messages.AuthRegistryConfig;
import com.spotify.docker.client.messages.Container;
import com.spotify.docker.client.messages.ContainerConfig;
import com.spotify.docker.client.messages.ContainerCreation;
import com.spotify.docker.client.messages.ContainerExit;
import com.spotify.docker.client.messages.ContainerInfo;
import com.spotify.docker.client.messages.ContainerStats;
import com.spotify.docker.client.messages.ExecState;
import com.spotify.docker.client.messages.Image;
import com.spotify.docker.client.messages.ImageInfo;
import com.spotify.docker.client.messages.ImageSearchResult;
import com.spotify.docker.client.messages.Info;
import com.spotify.docker.client.messages.Network;
import com.spotify.docker.client.messages.NetworkConfig;
import com.spotify.docker.client.messages.NetworkCreation;
import com.spotify.docker.client.messages.ProgressMessage;
import com.spotify.docker.client.messages.RemovedImage;
import com.spotify.docker.client.messages.Version;
<<<<<<< HEAD
=======

import org.apache.commons.compress.utils.IOUtils;
import org.apache.http.client.config.RequestConfig;
import org.apache.http.config.Registry;
import org.apache.http.config.RegistryBuilder;
import org.apache.http.conn.ConnectTimeoutException;
import org.apache.http.conn.socket.ConnectionSocketFactory;
import org.apache.http.conn.socket.PlainConnectionSocketFactory;
import org.apache.http.conn.ssl.SSLConnectionSocketFactory;
import org.apache.http.impl.conn.PoolingHttpClientConnectionManager;
import org.glassfish.hk2.api.MultiException;
import org.glassfish.jersey.apache.connector.ApacheClientProperties;
import org.glassfish.jersey.apache.connector.ApacheConnectorProvider;
import org.glassfish.jersey.client.ClientConfig;
import org.glassfish.jersey.internal.util.Base64;
import org.glassfish.jersey.jackson.JacksonFeature;
import org.slf4j.Logger;
import org.slf4j.LoggerFactory;

>>>>>>> a7081a63
import java.io.Closeable;
import java.io.IOException;
import java.io.InputStream;
import java.io.InputStreamReader;
import java.io.InterruptedIOException;
import java.io.StringWriter;
import java.net.SocketTimeoutException;
import java.net.URI;
import java.net.URLEncoder;
import java.nio.file.Files;
import java.nio.file.Path;
import java.nio.file.Paths;
import java.util.HashMap;
import java.util.List;
import java.util.Locale;
import java.util.Map;
import java.util.concurrent.ExecutionException;
import java.util.regex.Pattern;
import javax.ws.rs.ProcessingException;
import javax.ws.rs.WebApplicationException;
import javax.ws.rs.client.Client;
import javax.ws.rs.client.ClientBuilder;
import javax.ws.rs.client.Entity;
import javax.ws.rs.client.Invocation;
import javax.ws.rs.client.ResponseProcessingException;
import javax.ws.rs.client.WebTarget;
import javax.ws.rs.core.GenericType;
import javax.ws.rs.core.MediaType;
import javax.ws.rs.core.Response;
import org.apache.http.client.config.RequestConfig;
import org.apache.http.config.Registry;
import org.apache.http.config.RegistryBuilder;
import org.apache.http.conn.ConnectTimeoutException;
import org.apache.http.conn.socket.ConnectionSocketFactory;
import org.apache.http.conn.socket.PlainConnectionSocketFactory;
import org.apache.http.conn.ssl.SSLConnectionSocketFactory;
import org.apache.http.impl.conn.PoolingHttpClientConnectionManager;
import org.glassfish.hk2.api.MultiException;
import org.glassfish.jersey.apache.connector.ApacheClientProperties;
import org.glassfish.jersey.apache.connector.ApacheConnectorProvider;
import org.glassfish.jersey.client.ClientConfig;
import org.glassfish.jersey.internal.util.Base64;
import org.glassfish.jersey.jackson.JacksonFeature;
import org.slf4j.Logger;
import org.slf4j.LoggerFactory;


import static com.google.common.base.Optional.fromNullable;
import static com.google.common.base.Preconditions.checkArgument;
import static com.google.common.base.Preconditions.checkNotNull;
import static com.google.common.base.Strings.isNullOrEmpty;
import static com.google.common.collect.Maps.newHashMap;
import static com.spotify.docker.client.ObjectMapperProvider.objectMapper;
import static com.spotify.docker.client.VersionCompare.compareVersion;
import static java.lang.System.getProperty;
import static java.lang.System.getenv;
import static java.nio.charset.StandardCharsets.UTF_8;
import static java.util.concurrent.TimeUnit.SECONDS;
import static javax.ws.rs.HttpMethod.DELETE;
import static javax.ws.rs.HttpMethod.GET;
import static javax.ws.rs.HttpMethod.POST;
import static javax.ws.rs.HttpMethod.PUT;
import static javax.ws.rs.core.MediaType.APPLICATION_JSON_TYPE;
import static javax.ws.rs.core.MediaType.APPLICATION_OCTET_STREAM_TYPE;

public class DefaultDockerClient implements DockerClient, Closeable {

  /**
   * Hack: this {@link ProgressHandler} is meant to capture the image ID of an
   * image being loaded. Weirdly enough, Docker returns the ID of a newly created image
   * in the status of a progress message.
   * <p>
   * The image ID is required to tag the just loaded image since, also weirdly enough,
   * the pull operation with the <code>fromSrc</code> parameter does not support the 
   * <code>tag</code> parameter. By retrieving the ID, the image can be tagged with its 
   * image name, given its ID.
   */
  private static class LoadProgressHandler implements ProgressHandler {

    private static final int EXPECTED_CHARACTER_NUM = 64;

    private final ProgressHandler delegate;

    private String imageId;

    private LoadProgressHandler(ProgressHandler delegate) {
      this.delegate = delegate;
    }

    private String getImageId() {
      Preconditions.checkState(imageId != null, "Could not acquire image ID following load");
      return imageId;
    }

    @Override
    public void progress(ProgressMessage message) throws DockerException {
      delegate.progress(message);
      if (message.status() != null && message.status().length() == EXPECTED_CHARACTER_NUM) {
        imageId = message.status();
      }
    }

  }

  // ==========================================================================

  public static final String DEFAULT_UNIX_ENDPOINT = "unix:///var/run/docker.sock";
  public static final String DEFAULT_HOST = "localhost";
  public static final int DEFAULT_PORT = 2375;

  private static final String UNIX_SCHEME = "unix";

  private static final Logger log = LoggerFactory.getLogger(DefaultDockerClient.class);

  public static final long NO_TIMEOUT = 0;

  private static final long DEFAULT_CONNECT_TIMEOUT_MILLIS = SECONDS.toMillis(5);
  private static final long DEFAULT_READ_TIMEOUT_MILLIS = SECONDS.toMillis(30);
  private static final int DEFAULT_CONNECTION_POOL_SIZE = 100;

  private static final ClientConfig DEFAULT_CONFIG =
      new ClientConfig(ObjectMapperProvider.class, JacksonFeature.class, LogsResponseReader.class,
                       ProgressResponseReader.class);

  private static final Pattern CONTAINER_NAME_PATTERN = Pattern.compile("/?[a-zA-Z0-9_-]+");

  private static final GenericType<List<Container>> CONTAINER_LIST =
      new GenericType<List<Container>>() {
      };

  private static final GenericType<List<Image>> IMAGE_LIST = new GenericType<List<Image>>() {
  };

  private static final GenericType<List<Network>> NETWORK_LIST = new GenericType<List<Network>>() {
  };

  private static final GenericType<List<ImageSearchResult>> IMAGES_SEARCH_RESULT_LIST =
      new GenericType<List<ImageSearchResult>>() {
      };

  private static final GenericType<List<RemovedImage>> REMOVED_IMAGE_LIST =
      new GenericType<List<RemovedImage>>() {
      };

  private final Client client;
  private final Client noTimeoutClient;

  private final URI uri;
  private final String apiVersion;
  private final AuthConfig authConfig;

  Client getClient() {
    return client;
  }

  Client getNoTimeoutClient() {
    return noTimeoutClient;
  }

  /**
   * Create a new client with default configuration.
   *
   * @param uri The docker rest api uri.
   */
  public DefaultDockerClient(final String uri) {
    this(URI.create(uri.replaceAll("^unix:///", "unix://localhost/")));
  }

  /**
   * Create a new client with default configuration.
   *
   * @param uri The docker rest api uri.
   */
  public DefaultDockerClient(final URI uri) {
    this(new Builder().uri(uri));
  }

  /**
   * Create a new client with default configuration.
   *
   * @param uri                The docker rest api uri.
   * @param dockerCertificates The certificates to use for HTTPS.
   */
  public DefaultDockerClient(final URI uri, final DockerCertificates dockerCertificates) {
    this(new Builder().uri(uri).dockerCertificates(dockerCertificates));
  }

  /**
   * Create a new client using the configuration of the builder.
   *
   * @param builder DefaultDockerClient builder
   */
  protected DefaultDockerClient(final Builder builder) {
    URI originalUri = checkNotNull(builder.uri, "uri");
    this.apiVersion = builder.apiVersion();

    if ((builder.dockerCertificates != null) && !originalUri.getScheme().equals("https")) {
      throw new IllegalArgumentException(
          "An HTTPS URI for DOCKER_HOST must be provided to use Docker client certificates");
    }

    if (originalUri.getScheme().equals(UNIX_SCHEME)) {
      this.uri = UnixConnectionSocketFactory.sanitizeUri(originalUri);
    } else {
      this.uri = originalUri;
    }

    final PoolingHttpClientConnectionManager cm = getConnectionManager(builder);
    final PoolingHttpClientConnectionManager noTimeoutCm = getConnectionManager(builder);

    final RequestConfig requestConfig =
        RequestConfig.custom().setConnectionRequestTimeout((int) builder.connectTimeoutMillis)
            .setConnectTimeout((int) builder.connectTimeoutMillis)
            .setSocketTimeout((int) builder.readTimeoutMillis).build();

    final ClientConfig config = DEFAULT_CONFIG.connectorProvider(new ApacheConnectorProvider())
        .property(ApacheClientProperties.CONNECTION_MANAGER, cm)
        .property(ApacheClientProperties.REQUEST_CONFIG, requestConfig);

    this.authConfig = builder.authConfig;

    this.client = ClientBuilder.newClient(config);

    // ApacheConnector doesn't respect per-request timeout settings.
    // Workaround: instead create a client with infinite read timeout,
    // and use it for waitContainer, stopContainer, attachContainer, logs, and build
    final RequestConfig noReadTimeoutRequestConfig =
        RequestConfig.copy(requestConfig).setSocketTimeout((int) NO_TIMEOUT).build();
    this.noTimeoutClient = ClientBuilder.newBuilder().withConfig(config)
        .property(ApacheClientProperties.CONNECTION_MANAGER, noTimeoutCm)
        .property(ApacheClientProperties.REQUEST_CONFIG, noReadTimeoutRequestConfig).build();
  }

  public String getHost() {
    return fromNullable(uri.getHost()).or("localhost");
  }

  private PoolingHttpClientConnectionManager getConnectionManager(Builder builder) {
    final PoolingHttpClientConnectionManager cm =
        new PoolingHttpClientConnectionManager(getSchemeRegistry(builder));

    // Use all available connections instead of artificially limiting ourselves to 2 per server.
    cm.setMaxTotal(builder.connectionPoolSize);
    cm.setDefaultMaxPerRoute(cm.getMaxTotal());

    return cm;
  }

  private Registry<ConnectionSocketFactory> getSchemeRegistry(final Builder builder) {
    final SSLConnectionSocketFactory https;
    if (builder.dockerCertificates == null) {
      https = SSLConnectionSocketFactory.getSocketFactory();
    } else {
      https = new SSLConnectionSocketFactory(builder.dockerCertificates.sslContext(),
                                             builder.dockerCertificates.hostnameVerifier());
    }

    final RegistryBuilder<ConnectionSocketFactory> registryBuilder =
        RegistryBuilder.<ConnectionSocketFactory>create().register("https", https)
            .register("http", PlainConnectionSocketFactory.getSocketFactory());

    if (builder.uri.getScheme().equals(UNIX_SCHEME)) {
      registryBuilder.register(UNIX_SCHEME, new UnixConnectionSocketFactory(builder.uri));
    }

    return registryBuilder.build();
  }

  @Override
  public void close() {
    client.close();
    noTimeoutClient.close();
  }

  @Override
  public String ping() throws DockerException, InterruptedException {
    final WebTarget resource = client.target(uri).path("_ping");
    return request(GET, String.class, resource, resource.request());
  }

  @Override
  public Version version() throws DockerException, InterruptedException {
    final WebTarget resource = resource().path("version");
    return request(GET, Version.class, resource, resource.request(APPLICATION_JSON_TYPE));
  }

  @Override
  public int auth(final AuthConfig authConfig) throws DockerException, InterruptedException {
    final WebTarget resource = resource().path("auth");
    final Response response =
        request(POST, Response.class, resource, resource.request(APPLICATION_JSON_TYPE),
                Entity.json(authConfig));
    return response.getStatus();
  }

  @Override
  public Info info() throws DockerException, InterruptedException {
    final WebTarget resource = resource().path("info");
    return request(GET, Info.class, resource, resource.request(APPLICATION_JSON_TYPE));
  }

  @Override
  public List<Container> listContainers(final ListContainersParam... params)
      throws DockerException, InterruptedException {
    WebTarget resource = resource().path("containers").path("json");

    for (ListContainersParam param : params) {
      resource = resource.queryParam(param.name(), param.value());
    }

    return request(GET, CONTAINER_LIST, resource, resource.request(APPLICATION_JSON_TYPE));
  }

  @Override
  public List<Image> listImages(ListImagesParam... params)
      throws DockerException, InterruptedException {
    WebTarget resource = resource().path("images").path("json");

    final Map<String, String> filters = newHashMap();
    for (ListImagesParam param : params) {
      if (param instanceof ListImagesFilterParam) {
        filters.put(param.name(), param.value());
      } else {
        resource = resource.queryParam(param.name(), param.value());
      }
    }

    // If filters were specified, we must put them in a JSON object and pass them using the
    // 'filters' query param like this: filters={"dangling":["true"]}
    try {
      if (!filters.isEmpty()) {
        final StringWriter writer = new StringWriter();
        final JsonGenerator generator = objectMapper().getFactory().createGenerator(writer);
        generator.writeStartObject();
        for (Map.Entry<String, String> entry : filters.entrySet()) {
          generator.writeArrayFieldStart(entry.getKey());
          generator.writeString(entry.getValue());
          generator.writeEndArray();
        }
        generator.writeEndObject();
        generator.close();
        // We must URL encode the string, otherwise Jersey chokes on the double-quotes in the json.
        final String encoded = URLEncoder.encode(writer.toString(), UTF_8.name());
        resource = resource.queryParam("filters", encoded);
      }
    } catch (IOException e) {
      throw new DockerException(e);
    }

    return request(GET, IMAGE_LIST, resource, resource.request(APPLICATION_JSON_TYPE));
  }

  @Override
  public ContainerCreation createContainer(final ContainerConfig config)
      throws DockerException, InterruptedException {
    return createContainer(config, null);
  }

  @Override
  public ContainerCreation createContainer(final ContainerConfig config, final String name)
      throws DockerException, InterruptedException {
    WebTarget resource = resource().path("containers").path("create");

    if (name != null) {
      checkArgument(CONTAINER_NAME_PATTERN.matcher(name).matches(),
                    "Invalid container name: \"%s\"", name);
      resource = resource.queryParam("name", name);
    }

    log.info("Creating container with ContainerConfig: {}", config);

    try {
      return request(POST, ContainerCreation.class, resource,
                     resource.request(APPLICATION_JSON_TYPE), Entity.json(config));
    } catch (DockerRequestException e) {
      switch (e.status()) {
        case 404:
          throw new ImageNotFoundException(config.image(), e);
        default:
          throw e;
      }
    }
  }

  @Override
  public void startContainer(final String containerId)
      throws DockerException, InterruptedException {
    checkNotNull(containerId, "containerId");

    log.info("Starting container with Id: {}", containerId);

    containerAction(containerId, "start");
  }

  private void containerAction(final String containerId, final String action)
      throws DockerException, InterruptedException {
    try {
      final WebTarget resource = resource().path("containers").path(containerId).path(action);
      request(POST, resource, resource.request());
    } catch (DockerRequestException e) {
      switch (e.status()) {
        case 404:
          throw new ContainerNotFoundException(containerId, e);
        default:
          throw e;
      }
    }
  }

  @Override
  public void pauseContainer(final String containerId)
      throws DockerException, InterruptedException {
    checkNotNull(containerId, "containerId");
    containerAction(containerId, "pause");
  }

  @Override
  public void unpauseContainer(final String containerId)
      throws DockerException, InterruptedException {
    checkNotNull(containerId, "containerId");
    containerAction(containerId, "unpause");
  }

  @Override
  public void restartContainer(String containerId) throws DockerException, InterruptedException {
    restartContainer(containerId, 10);
  }

  @Override
  public void restartContainer(String containerId, int secondsToWaitBeforeRestart)
      throws DockerException, InterruptedException {
    checkNotNull(containerId, "containerId");
    checkNotNull(secondsToWaitBeforeRestart, "secondsToWait");
    try {
      final WebTarget resource = resource().path("containers").path(containerId).path("restart")
          .queryParam("t", String.valueOf(secondsToWaitBeforeRestart));
      request(POST, resource, resource.request());
    } catch (DockerRequestException e) {
      switch (e.status()) {
        case 404:
          throw new ContainerNotFoundException(containerId, e);
        default:
          throw e;
      }
    }
  }


  @Override
  public void killContainer(final String containerId) throws DockerException, InterruptedException {
    containerAction(containerId, "kill");
  }

  @Override
  public void stopContainer(final String containerId, final int secondsToWaitBeforeKilling)
      throws DockerException, InterruptedException {
    try {
      final WebTarget resource =
          noTimeoutResource().path("containers").path(containerId).path("stop")
              .queryParam("t", String.valueOf(secondsToWaitBeforeKilling));
      request(POST, resource, resource.request());
    } catch (DockerRequestException e) {
      switch (e.status()) {
        case 304: // already stopped, so we're cool
          return;
        case 404:
          throw new ContainerNotFoundException(containerId, e);
        default:
          throw e;
      }
    }
  }

  @Override
  public ContainerExit waitContainer(final String containerId)
      throws DockerException, InterruptedException {
    try {
      final WebTarget resource =
          noTimeoutResource().path("containers").path(containerId).path("wait");
      // Wait forever
      return request(POST, ContainerExit.class, resource, resource.request(APPLICATION_JSON_TYPE));
    } catch (DockerRequestException e) {
      switch (e.status()) {
        case 404:
          throw new ContainerNotFoundException(containerId, e);
        default:
          throw e;
      }
    }
  }

  @Override
  public void removeContainer(final String containerId)
      throws DockerException, InterruptedException {
    removeContainer(containerId, false);
  }

  @Override
  public void removeContainer(final String containerId, final boolean removeVolumes)
      throws DockerException, InterruptedException {
    try {
      final WebTarget resource = resource().path("containers").path(containerId);
      request(DELETE, resource, resource.queryParam("v", String.valueOf(removeVolumes))
          .request(APPLICATION_JSON_TYPE));
    } catch (DockerRequestException e) {
      switch (e.status()) {
        case 404:
          throw new ContainerNotFoundException(containerId, e);
        default:
          throw e;
      }
    }
  }

  @Override
  public InputStream exportContainer(String containerId)
      throws DockerException, InterruptedException {
    final WebTarget resource = resource().path("containers").path(containerId).path("export");
    return request(GET, InputStream.class, resource,
                   resource.request(APPLICATION_OCTET_STREAM_TYPE));
  }


  @Override
  public InputStream copyContainer(String containerId, String path)
      throws DockerException, InterruptedException {
    final WebTarget resource = resource().path("containers").path(containerId).path("copy");

    // Internal JSON object; not worth it to create class for this
    JsonNodeFactory nf = JsonNodeFactory.instance;
    final JsonNode params = nf.objectNode().set("Resource", nf.textNode(path));

    return request(POST, InputStream.class, resource,
                   resource.request(APPLICATION_OCTET_STREAM_TYPE), Entity.json(params));
  }

  @Override
  public void copyToContainer(final Path directory, String containerId, String path)
      throws DockerException, InterruptedException, IOException {
<<<<<<< HEAD
    final WebTarget resource = resource().path("containers").path(containerId).path("archive")
        .queryParam("noOverwriteDirNonDir", true).queryParam("path", path);


    CompressedDirectory compressedDirectory = CompressedDirectory.create(directory);

    final InputStream fileStream = Files.newInputStream(compressedDirectory.file());

    request(PUT, String.class, resource, resource.request(APPLICATION_OCTET_STREAM_TYPE),
=======
    final WebTarget resource = resource()
        .path("containers")
        .path(containerId)
        .path("archive")
        .queryParam("noOverwriteDirNonDir", true)
        .queryParam("path", path);


    CompressedDirectory compressedDirectory
        = CompressedDirectory.create(directory);

    final InputStream fileStream =
        Files.newInputStream(compressedDirectory.file());

    request(PUT, String.class, resource,
            resource.request(APPLICATION_OCTET_STREAM_TYPE),
>>>>>>> a7081a63
            Entity.entity(fileStream, "application/tar"));
  }

  @Override
  public ContainerInfo inspectContainer(final String containerId)
      throws DockerException, InterruptedException {
    try {
      final WebTarget resource = resource().path("containers").path(containerId).path("json");
      return request(GET, ContainerInfo.class, resource, resource.request(APPLICATION_JSON_TYPE));
    } catch (DockerRequestException e) {
      switch (e.status()) {
        case 404:
          throw new ContainerNotFoundException(containerId, e);
        default:
          throw e;
      }
    }
  }

  @Override
  public ContainerCreation commitContainer(final String containerId, final String repo,
                                           final String tag, final ContainerConfig config,
                                           final String comment, final String author)
      throws DockerException, InterruptedException {

    checkNotNull(containerId, "containerId");
    checkNotNull(repo, "repo");
    checkNotNull(config, "containerConfig");

    WebTarget resource =
        resource().path("commit").queryParam("container", containerId).queryParam("repo", repo)
            .queryParam("comment", comment);

    if (!isNullOrEmpty(author)) {
      resource = resource.queryParam("author", author);
    }
    if (!isNullOrEmpty(comment)) {
      resource = resource.queryParam("comment", comment);
    }
    if (!isNullOrEmpty(tag)) {
      resource = resource.queryParam("tag", tag);
    }

    log.info("Committing container id: {} to repository: {} with ContainerConfig: {}", containerId,
             repo, config);

    try {
      return request(POST, ContainerCreation.class, resource,
                     resource.request(APPLICATION_JSON_TYPE), Entity.json(config));
    } catch (DockerRequestException e) {
      switch (e.status()) {
        case 404:
          throw new ContainerNotFoundException(containerId, e);
        default:
          throw e;
      }
    }
  }

  @Override
  public List<ImageSearchResult> searchImages(final String term)
      throws DockerException, InterruptedException {
    final WebTarget resource = resource().path("images").path("search").queryParam("term", term);
    return request(GET, IMAGES_SEARCH_RESULT_LIST, resource,
                   resource.request(APPLICATION_JSON_TYPE));
<<<<<<< HEAD
=======
  }

  @Override
  public void load(final String image, final InputStream imagePayload)
      throws DockerException, InterruptedException {
    load(image, imagePayload, new LoggingPullHandler("image stream"));
  }

  @Override
  public void load(final String image, final InputStream imagePayload,
                   final AuthConfig authConfig, final ProgressHandler handler)
      throws DockerException, InterruptedException {
    load(image, imagePayload, handler);
  }

  @Override
  public void load(final String image, final InputStream imagePayload,
                   final AuthConfig authConfig)
      throws DockerException, InterruptedException {
    load(image, imagePayload, authConfig, new LoggingPullHandler("image stream"));
  }

  @Override
  public void load(final String image, final InputStream imagePayload,
                   final ProgressHandler handler)
      throws DockerException, InterruptedException {

    WebTarget resource = resource().path("images").path("create");

    resource = resource
        .queryParam("fromSrc", "-")
        .queryParam("tag", image);

    LoadProgressHandler loadProgressHandler = new LoadProgressHandler(handler);
    Entity<InputStream> entity = Entity.entity(imagePayload, MediaType.APPLICATION_OCTET_STREAM);
    try (ProgressStream load =
             request(POST, ProgressStream.class, resource,
                     resource
                         .request(APPLICATION_JSON_TYPE)
                         .header("X-Registry-Auth", authHeader(authConfig)), entity)) {
      load.tail(loadProgressHandler, POST, resource.getUri());
      tag(loadProgressHandler.getImageId(), image, true);
    } catch (IOException e) {
      throw new DockerException(e);
    } finally {
      IOUtils.closeQuietly(imagePayload);
    }
  }

  @Override
  public InputStream save(final String image)
      throws DockerException, IOException, InterruptedException {
    return save(image, authConfig);
  }

  @Override
  public InputStream save(final String image, final AuthConfig authConfig)
      throws DockerException, IOException, InterruptedException {
    WebTarget resource = resource().path("images").path(image).path("get");

    return request(
        GET,
        InputStream.class,
        resource,
        resource.request(APPLICATION_JSON_TYPE).header("X-Registry-Auth", authHeader(authConfig))
    );
>>>>>>> a7081a63
  }

  @Override
  public void pull(final String image) throws DockerException, InterruptedException {
    pull(image, new LoggingPullHandler(image));
  }

  @Override
  public void pull(final String image, final ProgressHandler handler)
      throws DockerException, InterruptedException {
    pull(image, authConfig, handler);
  }

  @Override
  public void pull(final String image, final AuthConfig authConfig)
      throws DockerException, InterruptedException {
    pull(image, authConfig, new LoggingPullHandler(image));
  }

  @Override
  public void pull(final String image, final AuthConfig authConfig, final ProgressHandler handler)
      throws DockerException, InterruptedException {
    final ImageRef imageRef = new ImageRef(image);

    WebTarget resource = resource().path("images").path("create");

    resource = resource.queryParam("fromImage", imageRef.getImage());
    if (imageRef.getTag() != null) {
      resource = resource.queryParam("tag", imageRef.getTag());
    }

    try (ProgressStream pull = request(POST, ProgressStream.class, resource,
                                       resource.request(APPLICATION_JSON_TYPE)
                                           .header("X-Registry-Auth", authHeader(authConfig)))) {
      pull.tail(handler, POST, resource.getUri());
    } catch (IOException e) {
      throw new DockerException(e);
    }
  }

  @Override
  public void push(final String image) throws DockerException, InterruptedException {
    push(image, new LoggingPushHandler(image));
  }

  @Override
  public void push(final String image, final ProgressHandler handler)
      throws DockerException, InterruptedException {
    final ImageRef imageRef = new ImageRef(image);

    WebTarget resource = resource().path("images").path(imageRef.getImage()).path("push");

    if (imageRef.getTag() != null) {
      resource = resource.queryParam("tag", imageRef.getTag());
    }

    // the docker daemon requires that the X-Registry-Auth header is specified
    // with a non-empty string even if your registry doesn't use authentication
<<<<<<< HEAD
    try (ProgressStream push = request(POST, ProgressStream.class, resource,
                                       resource.request(APPLICATION_JSON_TYPE)
                                           .header("X-Registry-Auth", authHeader()))) {
=======
    try (ProgressStream push =
             request(POST, ProgressStream.class, resource,
                     resource.request(APPLICATION_JSON_TYPE)
                         .header("X-Registry-Auth", authHeader()))) {
>>>>>>> a7081a63
      push.tail(handler, POST, resource.getUri());
    } catch (IOException e) {
      throw new DockerException(e);
    }
  }

  @Override
  public void tag(final String image, final String name)
      throws DockerException, InterruptedException {
    tag(image, name, false);
  }

  @Override
  public void tag(final String image, final String name, final boolean force)
      throws DockerException, InterruptedException {
    final ImageRef imageRef = new ImageRef(name);

    WebTarget resource = resource().path("images").path(image).path("tag");

    resource = resource.queryParam("repo", imageRef.getImage());
    if (imageRef.getTag() != null) {
      resource = resource.queryParam("tag", imageRef.getTag());
    }

    if (force) {
      resource = resource.queryParam("force", true);
    }

    try {
      request(POST, resource, resource.request());
    } catch (DockerRequestException e) {
      switch (e.status()) {
        case 404:
          throw new ImageNotFoundException(image, e);
        default:
          throw e;
      }
    }
  }

  @Override
  public String build(final Path directory, final BuildParameter... params)
      throws DockerException, InterruptedException, IOException {
    return build(directory, null, new LoggingBuildHandler(), params);
  }

  @Override
  public String build(final Path directory, final String name, final BuildParameter... params)
      throws DockerException, InterruptedException, IOException {
    return build(directory, name, new LoggingBuildHandler(), params);
  }

  @Override
  public String build(final Path directory, final ProgressHandler handler,
                      final BuildParameter... params)
      throws DockerException, InterruptedException, IOException {
    return build(directory, null, handler, params);
  }

  @Override
  public String build(final Path directory, final String name, final ProgressHandler handler,
                      final BuildParameter... params)
      throws DockerException, InterruptedException, IOException {
    return build(directory, name, null, handler, params);
  }

  @Override
  public String build(final Path directory, final String name, final String dockerfile,
                      final ProgressHandler handler, final BuildParameter... params)
      throws DockerException, InterruptedException, IOException {
    checkNotNull(handler, "handler");

    WebTarget resource = noTimeoutResource().path("build");

    for (final BuildParameter param : params) {
      resource = resource.queryParam(param.buildParamName, String.valueOf(param.buildParamValue));
    }
    if (name != null) {
      resource = resource.queryParam("t", name);
    }
    if (dockerfile != null) {
      resource = resource.queryParam("dockerfile", dockerfile);
    }

    log.debug("Auth Config {}", authConfig);

    // Convert auth to X-Registry-Config format
    AuthRegistryConfig authRegistryConfig;
    if (authConfig == null) {
      authRegistryConfig = AuthRegistryConfig.EMPTY;
    } else {
      authRegistryConfig = new AuthRegistryConfig(authConfig.serverAddress(), authConfig.username(),
                                                  authConfig.password(), authConfig.email(),
                                                  authConfig.serverAddress());
    }

    try (final CompressedDirectory compressedDirectory = CompressedDirectory.create(directory);
         final InputStream fileStream = Files.newInputStream(compressedDirectory.file());
<<<<<<< HEAD
         final ProgressStream build = request(POST, ProgressStream.class, resource,
                                              resource.request(APPLICATION_JSON_TYPE)
                                                  .header("X-Registry-Config",
                                                          authRegistryHeader(authRegistryConfig)),
                                              Entity.entity(fileStream, "application/tar"))) {
=======
         final ProgressStream build =
             request(POST, ProgressStream.class, resource,
                     resource.request(APPLICATION_JSON_TYPE)
                         .header("X-Registry-Config",
                                 authRegistryHeader(authRegistryConfig)),
                     Entity.entity(fileStream, "application/tar"))) {
>>>>>>> a7081a63

      String imageId = null;
      while (build.hasNextMessage(POST, resource.getUri())) {
        final ProgressMessage message = build.nextMessage(POST, resource.getUri());
        final String id = message.buildImageId();
        if (id != null) {
          imageId = id;
        }
        handler.progress(message);
      }
      return imageId;
    }
  }

  @Override
  public ImageInfo inspectImage(final String image) throws DockerException, InterruptedException {
    try {
      final WebTarget resource = resource().path("images").path(image).path("json");
      return request(GET, ImageInfo.class, resource, resource.request(APPLICATION_JSON_TYPE));
    } catch (DockerRequestException e) {
      switch (e.status()) {
        case 404:
          throw new ImageNotFoundException(image, e);
        default:
          throw e;
      }
    }
  }

  @Override
  public List<RemovedImage> removeImage(String image) throws DockerException, InterruptedException {
    return removeImage(image, false, false);
  }

  @Override
  public List<RemovedImage> removeImage(String image, boolean force, boolean noPrune)
      throws DockerException, InterruptedException {
    try {
      final WebTarget resource =
          resource().path("images").path(image).queryParam("force", String.valueOf(force))
              .queryParam("noprune", String.valueOf(noPrune));
      return request(DELETE, REMOVED_IMAGE_LIST, resource, resource.request(APPLICATION_JSON_TYPE));
    } catch (DockerRequestException e) {
      switch (e.status()) {
        case 404:
          throw new ImageNotFoundException(image);
        default:
          throw e;
      }
    }
  }

  @Override
  public LogStream logs(final String containerId, final LogsParam... params)
      throws DockerException, InterruptedException {
    WebTarget resource = noTimeoutResource().path("containers").path(containerId).path("logs");

    for (LogsParam param : params) {
      resource = resource.queryParam(param.name(), param.value());
    }

    return getLogStream(GET, resource, containerId);
  }

  @Override
  public LogStream attachContainer(final String containerId, final AttachParameter... params)
      throws DockerException, InterruptedException {
    WebTarget resource = noTimeoutResource().path("containers").path(containerId).path("attach");

    for (final AttachParameter param : params) {
<<<<<<< HEAD
      resource = resource.queryParam(param.name().toLowerCase(Locale.ROOT), String.valueOf(true));
=======
      resource = resource.queryParam(param.name().toLowerCase(Locale.ROOT),
                                     String.valueOf(true));
>>>>>>> a7081a63
    }

    return getLogStream(POST, resource, containerId);
  }

  private LogStream getLogStream(final String method, final WebTarget resource,
                                 final String containerId)
      throws DockerException, InterruptedException {
    try {
      final Invocation.Builder request = resource.request("application/vnd.docker.raw-stream");
      return request(method, LogStream.class, resource, request);
    } catch (DockerRequestException e) {
      switch (e.status()) {
        case 404:
          throw new ContainerNotFoundException(containerId);
        default:
          throw e;
      }
    }
  }

  @Override
  public String execCreate(String containerId, String[] cmd, ExecParameter... params)
      throws DockerException, InterruptedException {
    WebTarget resource = resource().path("containers").path(containerId).path("exec");

    final StringWriter writer = new StringWriter();
    try {
      final JsonGenerator generator = objectMapper().getFactory().createGenerator(writer);
      generator.writeStartObject();

      for (ExecParameter param : params) {
        generator.writeBooleanField(param.getName(), true);
      }

      generator.writeArrayFieldStart("Cmd");
      for (String s : cmd) {
        generator.writeString(s);
      }
      generator.writeEndArray();

      generator.writeEndObject();
      generator.close();
    } catch (IOException e) {
      throw new DockerException(e);
    }


    String response;
    try {
<<<<<<< HEAD
      response = request(POST, String.class, resource, resource.request(APPLICATION_JSON_TYPE),
=======
      response = request(POST, String.class, resource,
                         resource.request(APPLICATION_JSON_TYPE),
>>>>>>> a7081a63
                         Entity.json(writer.toString()));
    } catch (DockerRequestException e) {
      switch (e.status()) {
        case 404:
          throw new ContainerNotFoundException(containerId);
        default:
          throw e;
      }
    }

    try {
      JsonNode json = objectMapper().readTree(response);
      return json.findValue("Id").textValue();
    } catch (IOException e) {
      throw new DockerException(e);
    }
  }

  @Override
  public LogStream execStart(String execId, ExecStartParameter... params)
      throws DockerException, InterruptedException {
    WebTarget resource = resource().path("exec").path(execId).path("start");

    final StringWriter writer = new StringWriter();
    try {
      final JsonGenerator generator = objectMapper().getFactory().createGenerator(writer);
      generator.writeStartObject();

      for (ExecStartParameter param : params) {
        generator.writeBooleanField(param.getName(), true);
      }

      generator.writeEndObject();
      generator.close();
    } catch (IOException e) {
      throw new DockerException(e);
    }

    try {
      return request(POST, LogStream.class, resource,
                     resource.request("application/vnd.docker.raw-stream"),
                     Entity.json(writer.toString()));
    } catch (DockerRequestException e) {
      switch (e.status()) {
        case 404:
          throw new ExecNotFoundException(execId);
        default:
          throw e;
      }
    }
  }

  @Override
  public ExecState execInspect(final String execId) throws DockerException, InterruptedException {
    WebTarget resource = resource().path("exec").path(execId).path("json");

    try {
      return request(GET, ExecState.class, resource, resource.request(APPLICATION_JSON_TYPE));
    } catch (DockerRequestException e) {
      switch (e.status()) {
        case 404:
          throw new ExecNotFoundException(execId);
        default:
          throw e;
      }
    }
  }

  @Override
  public ContainerStats stats(final String containerId)
      throws DockerException, InterruptedException {
<<<<<<< HEAD
    final WebTarget resource =
        resource().path("containers").path(containerId).path("stats").queryParam("stream", "0");
=======
    final WebTarget resource = resource().path("containers").path(containerId).path("stats")
        .queryParam("stream", "0");
>>>>>>> a7081a63

    try {
      return request(GET, ContainerStats.class, resource, resource.request(APPLICATION_JSON_TYPE));
    } catch (DockerRequestException e) {
      switch (e.status()) {
        case 404:
          throw new ContainerNotFoundException(containerId);
        default:
          throw e;
      }
    }
  }

  @Override
  public List<Network> listNetworks() throws DockerException, InterruptedException {
    final WebTarget resource = resource().path("networks");
    return request(GET, NETWORK_LIST, resource, resource.request(APPLICATION_JSON_TYPE));
  }

  @Override
  public Network inspectNetwork(String networkId) throws DockerException, InterruptedException {
    final WebTarget resource = resource().path("networks").path(networkId);
    try {
      return request(GET, Network.class, resource, resource.request(APPLICATION_JSON_TYPE));
    } catch (DockerRequestException e) {
      switch (e.status()) {
        case 404:
          throw new NetworkNotFoundException(networkId, e);
        default:
          throw e;
      }
    }
  }

  @Override
  public NetworkCreation createNetwork(NetworkConfig networkConfig)
      throws DockerException, InterruptedException {
    final WebTarget resource = resource().path("networks").path("create");

    return request(POST, NetworkCreation.class, resource, resource.request(APPLICATION_JSON_TYPE),
                   Entity.json(networkConfig));
  }

  @Override
  public void removeNetwork(String networkId) throws DockerException, InterruptedException {
    try {
      final WebTarget resource = resource().path("networks").path(networkId);
      request(DELETE, resource, resource.request(APPLICATION_JSON_TYPE));
    } catch (DockerRequestException e) {
      switch (e.status()) {
        case 404:
          throw new NetworkNotFoundException(networkId, e);
        default:
          throw e;
      }
    }
  }

  @Override
  public void connectToNetwork(String containerId, String networkId)
      throws DockerException, InterruptedException {
    manageNetworkConnection(containerId, "connect", networkId);
  }

  @Override
  public void disconnectFromNetwork(String containerId, String networkId)
      throws DockerException, InterruptedException {
    manageNetworkConnection(containerId, "disconnect", networkId);
  }

  private void manageNetworkConnection(String containerId, String methodname, String networkId)
      throws DockerException, InterruptedException {
    final WebTarget resource = resource().path("networks").path(networkId).path(methodname);

    Map<String, String> request = new HashMap<String, String>();
    request.put("Container", containerId);
    Response response =
        request(POST, Response.class, resource, resource.request(APPLICATION_JSON_TYPE),
                Entity.json(request));
    switch (response.getStatus()) {
      case 200:
        return;
      case 404:
        throw new ContainerNotFoundException(containerId);
      case 500:
        throw new DockerException(response.readEntity(String.class));
    }
    System.out.println(response.getStatus());
  }

  private WebTarget resource() {
    final WebTarget target = client.target(uri);
    if (!isNullOrEmpty(apiVersion)) {
      return target.path(apiVersion);
    }
    return target;
  }

  private WebTarget noTimeoutResource() {
    final WebTarget target = noTimeoutClient.target(uri);
    if (!isNullOrEmpty(apiVersion)) {
      return target.path(apiVersion);
    }
    return target;
  }

  private <T> T request(final String method, final GenericType<T> type, final WebTarget resource,
                        final Invocation.Builder request)
      throws DockerException, InterruptedException {
    try {
      return request.async().method(method, type).get();
    } catch (ExecutionException | MultiException e) {
      throw propagate(method, resource, e);
    }
  }

  private <T> T request(final String method, final Class<T> clazz, final WebTarget resource,
                        final Invocation.Builder request)
      throws DockerException, InterruptedException {
    try {
      return request.async().method(method, clazz).get();
    } catch (ExecutionException | MultiException e) {
      throw propagate(method, resource, e);
    }
  }

  private <T> T request(final String method, final Class<T> clazz, final WebTarget resource,
                        final Invocation.Builder request, final Entity<?> entity)
      throws DockerException, InterruptedException {
    try {
      return request.async().method(method, entity, clazz).get();
    } catch (ExecutionException | MultiException e) {
      throw propagate(method, resource, e);
    }
  }


  private void request(final String method, final WebTarget resource,
                       final Invocation.Builder request)
      throws DockerException, InterruptedException {
    try {
      request.async().method(method, String.class).get();
    } catch (ExecutionException | MultiException e) {
      throw propagate(method, resource, e);
    }
  }

  private RuntimeException propagate(final String method, final WebTarget resource,
                                     final Exception e)
      throws DockerException, InterruptedException {
    Throwable cause = e.getCause();

    // Sometimes e is a org.glassfish.hk2.api.MultiException
    // which contains the cause we're actually interested in.
    // So we unpack it here.
    if (e instanceof MultiException) {
      cause = cause.getCause();
    }

    Response response = null;
    if (cause instanceof ResponseProcessingException) {
      response = ((ResponseProcessingException) cause).getResponse();
    } else if (cause instanceof WebApplicationException) {
      response = ((WebApplicationException) cause).getResponse();
    } else if ((cause instanceof ProcessingException) && (cause.getCause() != null)) {
      // For a ProcessingException, The exception message or nested Throwable cause SHOULD contain
      // additional information about the reason of the processing failure.
      cause = cause.getCause();
    }

    if (response != null) {
      throw new DockerRequestException(method, resource.getUri(), response.getStatus(),
                                       message(response), cause);
    } else if ((cause instanceof SocketTimeoutException) ||
        (cause instanceof ConnectTimeoutException)) {
      throw new DockerTimeoutException(method, resource.getUri(), e);
    } else if ((cause instanceof InterruptedIOException) ||
        (cause instanceof InterruptedException)) {
      throw new InterruptedException("Interrupted: " + method + " " + resource);
    } else {
      throw new DockerException(e);
    }
  }

  private String message(final Response response) {
    final Readable reader = new InputStreamReader(response.readEntity(InputStream.class), UTF_8);
    try {
      return CharStreams.toString(reader);
    } catch (IOException ignore) {
      return null;
    }
  }

  private String authHeader() throws DockerException {
    return authHeader(authConfig);
  }

  private String authHeader(final AuthConfig authConfig) throws DockerException {
    if (authConfig == null) {
      return "null";
    }
    try {
<<<<<<< HEAD
      return Base64
          .encodeAsString(ObjectMapperProvider.objectMapper().writeValueAsString(authConfig));
=======
      return Base64.encodeAsString(ObjectMapperProvider
                                       .objectMapper()
                                       .writeValueAsString(authConfig));
>>>>>>> a7081a63
    } catch (JsonProcessingException ex) {
      throw new DockerException("Could not encode X-Registry-Auth header", ex);
    }
  }

  private String authRegistryHeader(final AuthRegistryConfig authRegistryConfig)
      throws DockerException {
    if (authRegistryConfig == null) {
      return "null";
    }
    try {
      String authRegistryJson =
          ObjectMapperProvider.objectMapper().writeValueAsString(authRegistryConfig);

      final String apiVersion = version().apiVersion();
      final int versionComparison = compareVersion(apiVersion, "1.19");

      // Version below 1.19
      if (versionComparison < 0) {
        authRegistryJson = "{\"configs\":" + authRegistryJson + "}";
      } else if (versionComparison == 0) {
        // Version equal 1.19
        authRegistryJson = "{\"auths\":" + authRegistryJson + "}";
      }

      log.debug("Registry Config Json {}", authRegistryJson);
      String authRegistryEncoded = Base64.encodeAsString(authRegistryJson);
      log.debug("Registry Config Encoded {}", authRegistryEncoded);
      return authRegistryEncoded;
    } catch (JsonProcessingException | InterruptedException ex) {
      throw new DockerException("Could not encode X-Registry-Config header", ex);
    }
  }

  /**
   * Create a new {@link DefaultDockerClient} builder.
   *
   * @return Returns a builder that can be used to further customize and then build the client.
   */
  public static Builder builder() {
    return new Builder();
  }

  /**
   * Create a new {@link DefaultDockerClient} builder prepopulated with values loaded
   * from the DOCKER_HOST and DOCKER_CERT_PATH environment variables.
   *
   * @return Returns a builder that can be used to further customize and then build the client.
   * @throws DockerCertificateException if we could not build a DockerCertificates object
   */
  public static Builder fromEnv() throws DockerCertificateException {
    final String endpoint = fromNullable(getenv("DOCKER_HOST")).or(defaultEndpoint());
<<<<<<< HEAD
    final Path dockerCertPath =
        Paths.get(fromNullable(getenv("DOCKER_CERT_PATH")).or(defaultCertPath()));

    final Builder builder = new Builder();

    final Optional<DockerCertificates> certs =
        DockerCertificates.builder().dockerCertPath(dockerCertPath).build();
=======
    final Path dockerCertPath = Paths.get(fromNullable(getenv("DOCKER_CERT_PATH"))
                                              .or(defaultCertPath()));

    final Builder builder = new Builder();

    final Optional<DockerCertificates> certs = DockerCertificates.builder()
        .dockerCertPath(dockerCertPath).build();
>>>>>>> a7081a63

    if (endpoint.startsWith(UNIX_SCHEME + "://")) {
      builder.uri(endpoint);
    } else {
      final String stripped = endpoint.replaceAll(".*://", "");
      final HostAndPort hostAndPort = HostAndPort.fromString(stripped);
      final String hostText = hostAndPort.getHostText();
      final String scheme = certs.isPresent() ? "https" : "http";

      final int port = hostAndPort.getPortOrDefault(DEFAULT_PORT);
      final String address = isNullOrEmpty(hostText) ? DEFAULT_HOST : hostText;

      builder.uri(scheme + "://" + address + ":" + port);
    }

    if (certs.isPresent()) {
      builder.dockerCertificates(certs.get());
    }

    return builder;
  }

  private static String defaultEndpoint() {
    if (getProperty("os.name").equalsIgnoreCase("linux")) {
      return DEFAULT_UNIX_ENDPOINT;
    } else {
      return DEFAULT_HOST + ":" + DEFAULT_PORT;
    }
  }

  private static String defaultCertPath() {
    return Paths.get(getProperty("user.home"), ".docker").toString();
  }

  public static class Builder {

    private URI uri;
    private String apiVersion;
    private long connectTimeoutMillis = DEFAULT_CONNECT_TIMEOUT_MILLIS;
    private long readTimeoutMillis = DEFAULT_READ_TIMEOUT_MILLIS;
    private int connectionPoolSize = DEFAULT_CONNECTION_POOL_SIZE;
    private DockerCertificates dockerCertificates;
    private AuthConfig authConfig;

    public URI uri() {
      return uri;
    }

    public Builder uri(final URI uri) {
      this.uri = uri;
      return this;
    }

    /**
     * Set the URI for connections to Docker.
     *
     * @param uri URI String for connections to Docker
     * @return Builder
     */
    public Builder uri(final String uri) {
      return uri(URI.create(uri));
    }

    /**
     * Set the Docker API version that will be used in the HTTP requests to Docker daemon.
     *
     * @param apiVersion String for Docker API version
     * @return Builder
     */
    public Builder apiVersion(final String apiVersion) {
      this.apiVersion = apiVersion;
      return this;
    }

    public String apiVersion() {
      return apiVersion;
    }

    public long connectTimeoutMillis() {
      return connectTimeoutMillis;
    }

    /**
     * Set the timeout in milliseconds until a connection to Docker is established.
     * A timeout value of zero is interpreted as an infinite timeout.
     *
     * @param connectTimeoutMillis connection timeout to Docker daemon in milliseconds
     * @return Builder
     */
    public Builder connectTimeoutMillis(final long connectTimeoutMillis) {
      this.connectTimeoutMillis = connectTimeoutMillis;
      return this;
    }

    public long readTimeoutMillis() {
      return readTimeoutMillis;
    }

    /**
     * Set the SO_TIMEOUT in milliseconds. This is the maximum period of inactivity
     * between receiving two consecutive data packets from Docker.
     *
     * @param readTimeoutMillis read timeout to Docker daemon in milliseconds
     * @return Builder
     */
    public Builder readTimeoutMillis(final long readTimeoutMillis) {
      this.readTimeoutMillis = readTimeoutMillis;
      return this;
    }

    public DockerCertificates dockerCertificates() {
      return dockerCertificates;
    }

    /**
     * Provide certificates to secure the connection to Docker.
     *
     * @param dockerCertificates DockerCertificates object
     * @return Builder
     */
    public Builder dockerCertificates(final DockerCertificates dockerCertificates) {
      this.dockerCertificates = dockerCertificates;
      return this;
    }

    public int connectionPoolSize() {
      return connectionPoolSize;
    }

    /**
     * Set the size of the connection pool for connections to Docker. Note that due to
     * a known issue, DefaultDockerClient maintains two separate connection pools, each
     * of which is capped at this size. Therefore, the maximum number of concurrent
     * connections to Docker may be up to 2 * connectionPoolSize.
     *
     * @param connectionPoolSize connection pool size
     * @return Builder
     */
    public Builder connectionPoolSize(final int connectionPoolSize) {
      this.connectionPoolSize = connectionPoolSize;
      return this;
    }

    public AuthConfig authConfig() {
      return authConfig;
    }

    /**
     * Set the auth parameters for pull/push requests from/to private repositories.
     *
     * @param authConfig AuthConfig object
     * @return Builder
     */
    public Builder authConfig(final AuthConfig authConfig) {
      this.authConfig = authConfig;
      return this;
    }

    public DefaultDockerClient build() {
      return new DefaultDockerClient(this);
    }
  }

}<|MERGE_RESOLUTION|>--- conflicted
+++ resolved
@@ -19,18 +19,13 @@
 
 package com.spotify.docker.client;
 
-<<<<<<< HEAD
-=======
-import com.google.common.base.Optional;
-import com.google.common.base.Preconditions;
-import com.google.common.io.CharStreams;
-import com.google.common.net.HostAndPort;
->>>>>>> a7081a63
+
 import com.fasterxml.jackson.core.JsonGenerator;
 import com.fasterxml.jackson.core.JsonProcessingException;
 import com.fasterxml.jackson.databind.JsonNode;
 import com.fasterxml.jackson.databind.node.JsonNodeFactory;
 import com.google.common.base.Optional;
+import com.google.common.base.Preconditions;
 import com.google.common.io.CharStreams;
 import com.google.common.net.HostAndPort;
 import com.spotify.docker.client.messages.AuthConfig;
@@ -52,28 +47,6 @@
 import com.spotify.docker.client.messages.ProgressMessage;
 import com.spotify.docker.client.messages.RemovedImage;
 import com.spotify.docker.client.messages.Version;
-<<<<<<< HEAD
-=======
-
-import org.apache.commons.compress.utils.IOUtils;
-import org.apache.http.client.config.RequestConfig;
-import org.apache.http.config.Registry;
-import org.apache.http.config.RegistryBuilder;
-import org.apache.http.conn.ConnectTimeoutException;
-import org.apache.http.conn.socket.ConnectionSocketFactory;
-import org.apache.http.conn.socket.PlainConnectionSocketFactory;
-import org.apache.http.conn.ssl.SSLConnectionSocketFactory;
-import org.apache.http.impl.conn.PoolingHttpClientConnectionManager;
-import org.glassfish.hk2.api.MultiException;
-import org.glassfish.jersey.apache.connector.ApacheClientProperties;
-import org.glassfish.jersey.apache.connector.ApacheConnectorProvider;
-import org.glassfish.jersey.client.ClientConfig;
-import org.glassfish.jersey.internal.util.Base64;
-import org.glassfish.jersey.jackson.JacksonFeature;
-import org.slf4j.Logger;
-import org.slf4j.LoggerFactory;
-
->>>>>>> a7081a63
 import java.io.Closeable;
 import java.io.IOException;
 import java.io.InputStream;
@@ -103,6 +76,7 @@
 import javax.ws.rs.core.GenericType;
 import javax.ws.rs.core.MediaType;
 import javax.ws.rs.core.Response;
+import org.apache.commons.compress.utils.IOUtils;
 import org.apache.http.client.config.RequestConfig;
 import org.apache.http.config.Registry;
 import org.apache.http.config.RegistryBuilder;
@@ -613,17 +587,6 @@
   @Override
   public void copyToContainer(final Path directory, String containerId, String path)
       throws DockerException, InterruptedException, IOException {
-<<<<<<< HEAD
-    final WebTarget resource = resource().path("containers").path(containerId).path("archive")
-        .queryParam("noOverwriteDirNonDir", true).queryParam("path", path);
-
-
-    CompressedDirectory compressedDirectory = CompressedDirectory.create(directory);
-
-    final InputStream fileStream = Files.newInputStream(compressedDirectory.file());
-
-    request(PUT, String.class, resource, resource.request(APPLICATION_OCTET_STREAM_TYPE),
-=======
     final WebTarget resource = resource()
         .path("containers")
         .path(containerId)
@@ -640,7 +603,6 @@
 
     request(PUT, String.class, resource,
             resource.request(APPLICATION_OCTET_STREAM_TYPE),
->>>>>>> a7081a63
             Entity.entity(fileStream, "application/tar"));
   }
 
@@ -706,8 +668,6 @@
     final WebTarget resource = resource().path("images").path("search").queryParam("term", term);
     return request(GET, IMAGES_SEARCH_RESULT_LIST, resource,
                    resource.request(APPLICATION_JSON_TYPE));
-<<<<<<< HEAD
-=======
   }
 
   @Override
@@ -774,7 +734,6 @@
         resource,
         resource.request(APPLICATION_JSON_TYPE).header("X-Registry-Auth", authHeader(authConfig))
     );
->>>>>>> a7081a63
   }
 
   @Override
@@ -833,16 +792,10 @@
 
     // the docker daemon requires that the X-Registry-Auth header is specified
     // with a non-empty string even if your registry doesn't use authentication
-<<<<<<< HEAD
-    try (ProgressStream push = request(POST, ProgressStream.class, resource,
-                                       resource.request(APPLICATION_JSON_TYPE)
-                                           .header("X-Registry-Auth", authHeader()))) {
-=======
     try (ProgressStream push =
              request(POST, ProgressStream.class, resource,
                      resource.request(APPLICATION_JSON_TYPE)
                          .header("X-Registry-Auth", authHeader()))) {
->>>>>>> a7081a63
       push.tail(handler, POST, resource.getUri());
     } catch (IOException e) {
       throw new DockerException(e);
@@ -941,20 +894,12 @@
 
     try (final CompressedDirectory compressedDirectory = CompressedDirectory.create(directory);
          final InputStream fileStream = Files.newInputStream(compressedDirectory.file());
-<<<<<<< HEAD
-         final ProgressStream build = request(POST, ProgressStream.class, resource,
-                                              resource.request(APPLICATION_JSON_TYPE)
-                                                  .header("X-Registry-Config",
-                                                          authRegistryHeader(authRegistryConfig)),
-                                              Entity.entity(fileStream, "application/tar"))) {
-=======
          final ProgressStream build =
              request(POST, ProgressStream.class, resource,
                      resource.request(APPLICATION_JSON_TYPE)
                          .header("X-Registry-Config",
                                  authRegistryHeader(authRegistryConfig)),
                      Entity.entity(fileStream, "application/tar"))) {
->>>>>>> a7081a63
 
       String imageId = null;
       while (build.hasNextMessage(POST, resource.getUri())) {
@@ -1025,12 +970,8 @@
     WebTarget resource = noTimeoutResource().path("containers").path(containerId).path("attach");
 
     for (final AttachParameter param : params) {
-<<<<<<< HEAD
-      resource = resource.queryParam(param.name().toLowerCase(Locale.ROOT), String.valueOf(true));
-=======
       resource = resource.queryParam(param.name().toLowerCase(Locale.ROOT),
                                      String.valueOf(true));
->>>>>>> a7081a63
     }
 
     return getLogStream(POST, resource, containerId);
@@ -1081,12 +1022,8 @@
 
     String response;
     try {
-<<<<<<< HEAD
-      response = request(POST, String.class, resource, resource.request(APPLICATION_JSON_TYPE),
-=======
       response = request(POST, String.class, resource,
                          resource.request(APPLICATION_JSON_TYPE),
->>>>>>> a7081a63
                          Entity.json(writer.toString()));
     } catch (DockerRequestException e) {
       switch (e.status()) {
@@ -1158,14 +1095,8 @@
   @Override
   public ContainerStats stats(final String containerId)
       throws DockerException, InterruptedException {
-<<<<<<< HEAD
-    final WebTarget resource =
-        resource().path("containers").path(containerId).path("stats").queryParam("stream", "0");
-=======
     final WebTarget resource = resource().path("containers").path(containerId).path("stats")
         .queryParam("stream", "0");
->>>>>>> a7081a63
-
     try {
       return request(GET, ContainerStats.class, resource, resource.request(APPLICATION_JSON_TYPE));
     } catch (DockerRequestException e) {
@@ -1367,14 +1298,9 @@
       return "null";
     }
     try {
-<<<<<<< HEAD
-      return Base64
-          .encodeAsString(ObjectMapperProvider.objectMapper().writeValueAsString(authConfig));
-=======
       return Base64.encodeAsString(ObjectMapperProvider
                                        .objectMapper()
                                        .writeValueAsString(authConfig));
->>>>>>> a7081a63
     } catch (JsonProcessingException ex) {
       throw new DockerException("Could not encode X-Registry-Auth header", ex);
     }
@@ -1427,15 +1353,6 @@
    */
   public static Builder fromEnv() throws DockerCertificateException {
     final String endpoint = fromNullable(getenv("DOCKER_HOST")).or(defaultEndpoint());
-<<<<<<< HEAD
-    final Path dockerCertPath =
-        Paths.get(fromNullable(getenv("DOCKER_CERT_PATH")).or(defaultCertPath()));
-
-    final Builder builder = new Builder();
-
-    final Optional<DockerCertificates> certs =
-        DockerCertificates.builder().dockerCertPath(dockerCertPath).build();
-=======
     final Path dockerCertPath = Paths.get(fromNullable(getenv("DOCKER_CERT_PATH"))
                                               .or(defaultCertPath()));
 
@@ -1443,7 +1360,6 @@
 
     final Optional<DockerCertificates> certs = DockerCertificates.builder()
         .dockerCertPath(dockerCertPath).build();
->>>>>>> a7081a63
 
     if (endpoint.startsWith(UNIX_SCHEME + "://")) {
       builder.uri(endpoint);
